{
  "name": "react-use",
<<<<<<< HEAD
  "version": "14.0.0-alpha.0",
=======
  "version": "13.14.3",
>>>>>>> a510c451
  "description": "Collection of React Hooks",
  "main": "lib/index.js",
  "module": "esm/index.js",
  "sideEffects": false,
  "files": [
    "lib/",
    "esm/"
  ],
  "types": "lib/index.d.ts",
  "typings": "lib/index.d.ts",
  "scripts": {
    "start": "yarn storybook",
    "test": "jest --maxWorkers 2",
    "test:watch": "jest --watch",
    "test:coverage": "jest --coverage",
    "lint": "tslint '{src,tests}/**/*.{ts,tsx}' -t verbose",
    "lint:fix": "yarn lint --fix",
    "lint:types": "tsc --noEmit",
    "build:cjs": "tsc",
    "build:es": "tsc -m esNext --outDir esm",
    "build": "yarn build:cjs && yarn build:es",
    "clean": "rimraf lib storybook-static esm",
    "storybook": "start-storybook -p 6008",
    "storybook:build": "build-storybook",
    "storybook:upload": "gh-pages -d storybook-static --git \"$(which git)\"",
    "storybook:clean": "rimraf storybook-static",
    "release": "semantic-release"
  },
  "husky": {
    "hooks": {
      "pre-commit": "yarn lint:types && lint-staged",
      "pre-push": "yarn lint && yarn clean && yarn build && yarn test"
    }
  },
  "author": "@streamich",
  "license": "Unlicense",
  "repository": {
    "type": "git",
    "url": "https://github.com/streamich/react-use"
  },
  "bugs": {
    "url": "https://github.com/streamich/react-use/issues"
  },
  "homepage": "https://github.com/streamich/react-use#readme",
  "dependencies": {
    "@xobotyi/scrollbar-width": "1.5.0",
    "copy-to-clipboard": "^3.2.0",
    "fast-shallow-equal": "^1.0.0",
    "nano-css": "^5.2.1",
    "react-fast-compare": "^2.0.4",
    "react-universal-interface": "^0.6.0",
    "resize-observer-polyfill": "^1.5.1",
    "screenfull": "^5.0.0",
    "set-harmonic-interval": "^1.0.1",
    "throttle-debounce": "^2.1.0",
    "ts-easing": "^0.2.0",
    "tslib": "^1.10.0"
  },
  "peerDependencies": {
    "react": "^16.8.0",
    "react-dom": "^16.8.0"
  },
  "devDependencies": {
    "@babel/core": "7.8.0",
    "@babel/plugin-syntax-dynamic-import": "7.8.0",
    "@babel/preset-env": "7.8.0",
    "@babel/preset-react": "7.8.0",
    "@babel/preset-typescript": "7.8.0",
    "@semantic-release/changelog": "3.0.6",
    "@semantic-release/git": "7.0.18",
    "@semantic-release/npm": "5.3.5",
    "@shopify/jest-dom-mocks": "2.8.8",
    "@storybook/addon-actions": "5.3.1",
    "@storybook/addon-knobs": "5.3.1",
    "@storybook/addon-notes": "5.3.1",
    "@storybook/addon-options": "5.3.1",
    "@storybook/react": "5.3.1",
    "@testing-library/react-hooks": "3.2.1",
    "@types/jest": "24.0.25",
    "@types/react": "16.9.11",
    "babel-core": "6.26.3",
    "babel-loader": "8.0.6",
    "babel-plugin-dynamic-import-node": "2.3.0",
    "fork-ts-checker-webpack-plugin": "3.1.1",
    "gh-pages": "2.2.0",
    "husky": "3.1.0",
    "jest": "24.9.0",
    "keyboardjs": "2.5.1",
    "lint-staged": "9.5.0",
    "markdown-loader": "5.1.0",
    "prettier": "1.19.1",
    "raf-stub": "3.0.0",
    "react": "16.12.0",
    "react-dom": "16.12.0",
    "react-frame-component": "4.1.1",
    "react-spring": "8.0.27",
    "react-test-renderer": "16.12.0",
    "rebound": "0.1.0",
    "redux-logger": "3.0.6",
    "redux-thunk": "2.3.0",
    "rimraf": "3.0.0",
    "rxjs": "6.5.4",
    "semantic-release": "15.14.0",
    "ts-jest": "24.3.0",
    "ts-loader": "6.2.1",
    "ts-node": "8.6.1",
    "tslint": "6.0.0-beta1",
    "tslint-config-prettier": "1.18.0",
    "tslint-eslint-rules": "5.4.0",
    "tslint-plugin-prettier": "2.1.0",
    "tslint-react": "4.1.0",
    "typescript": "3.7.4"
  },
  "config": {
    "commitizen": {
      "path": "git-cz"
    }
  },
  "release": {
    "branches": [
      "master",
      {
        "name": "next",
        "prerelease": "rc"
      }
    ],
    "verifyConditions": [
      "@semantic-release/changelog",
      "@semantic-release/npm",
      "@semantic-release/git"
    ],
    "prepare": [
      "@semantic-release/changelog",
      "@semantic-release/npm",
      "@semantic-release/git"
    ]
  },
  "lint-staged": {
    "src/**/*.{ts,tsx}": [
      "tslint --fix -t verbose",
      "git add"
    ]
  },
  "volta": {
    "node": "10.18.1",
    "yarn": "1.21.1"
  },
  "collective": {
    "type": "opencollective",
    "url": "https://opencollective.com/react-use"
  },
  "jest": {
    "preset": "ts-jest",
    "clearMocks": true,
    "coverageDirectory": "coverage",
    "testMatch": [
      "<rootDir>/tests/**/*.test.(ts|tsx)"
    ],
    "setupFiles": [
      "<rootDir>/tests/_setup.js"
    ]
  }
}<|MERGE_RESOLUTION|>--- conflicted
+++ resolved
@@ -1,10 +1,6 @@
 {
   "name": "react-use",
-<<<<<<< HEAD
   "version": "14.0.0-alpha.0",
-=======
-  "version": "13.14.3",
->>>>>>> a510c451
   "description": "Collection of React Hooks",
   "main": "lib/index.js",
   "module": "esm/index.js",
