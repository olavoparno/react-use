{
  "name": "react-use",
<<<<<<< HEAD
  "version": "14.0.0-alpha.3",
=======
  "version": "13.25.1",
>>>>>>> 290c8731
  "description": "Collection of React Hooks",
  "main": "lib/index.js",
  "module": "esm/index.js",
  "sideEffects": false,
  "files": [
    "lib/",
    "esm/"
  ],
  "types": "lib/index.d.ts",
  "typings": "lib/index.d.ts",
  "scripts": {
    "start": "yarn storybook",
    "test": "jest --maxWorkers 2",
    "test:watch": "jest --watch",
    "test:coverage": "jest --coverage",
    "lint": "eslint '{src,tests}/**/*.{ts,tsx}'",
    "lint:fix": "yarn lint --fix",
    "lint:types": "tsc --noEmit",
    "build:cjs": "tsc",
    "build:es": "tsc -m esNext --outDir esm",
    "build": "yarn build:cjs && yarn build:es",
    "clean": "rimraf lib storybook-static esm",
    "storybook": "start-storybook -p 6008",
    "storybook:build": "build-storybook",
    "storybook:upload": "gh-pages -d storybook-static --git \"$(which git)\"",
    "storybook:clean": "rimraf storybook-static",
    "release": "semantic-release"
  },
  "husky": {
    "hooks": {
      "pre-commit": "yarn lint:types && lint-staged",
      "pre-push": "yarn lint && yarn clean && yarn build && yarn test"
    }
  },
  "author": "@streamich",
  "license": "Unlicense",
  "repository": {
    "type": "git",
    "url": "https://github.com/streamich/react-use"
  },
  "bugs": {
    "url": "https://github.com/streamich/react-use/issues"
  },
  "homepage": "https://github.com/streamich/react-use#readme",
  "dependencies": {
    "@types/js-cookie": "2.2.4",
    "@xobotyi/scrollbar-width": "1.8.2",
    "copy-to-clipboard": "^3.2.0",
    "fast-deep-equal": "^3.1.1",
    "fast-shallow-equal": "^1.0.0",
    "js-cookie": "^2.2.1",
    "nano-css": "^5.2.1",
    "react-fast-compare": "^2.0.4",
    "react-universal-interface": "^0.6.0",
    "resize-observer-polyfill": "^1.5.1",
    "screenfull": "^5.0.0",
    "set-harmonic-interval": "^1.0.1",
    "throttle-debounce": "^2.1.0",
    "ts-easing": "^0.2.0",
    "tslib": "^1.10.0"
  },
  "peerDependencies": {
    "react": "^16.8.0",
    "react-dom": "^16.8.0"
  },
  "devDependencies": {
    "@babel/core": "7.8.4",
    "@babel/plugin-syntax-dynamic-import": "7.8.3",
    "@babel/preset-env": "7.8.4",
    "@babel/preset-react": "7.8.3",
    "@babel/preset-typescript": "7.8.3",
    "@semantic-release/changelog": "5.0.0",
    "@semantic-release/git": "9.0.0",
    "@semantic-release/npm": "7.0.3",
    "@shopify/jest-dom-mocks": "2.8.9",
    "@storybook/addon-actions": "5.3.13",
    "@storybook/addon-knobs": "5.3.13",
    "@storybook/addon-notes": "5.3.13",
    "@storybook/addon-options": "5.3.13",
    "@storybook/react": "5.3.13",
    "@testing-library/react": "9.4.0",
    "@testing-library/react-hooks": "3.2.1",
    "@types/jest": "25.1.2",
    "@types/react": "16.9.11",
    "@typescript-eslint/eslint-plugin": "2.16.0",
    "@typescript-eslint/parser": "2.16.0",
    "babel-core": "6.26.3",
    "babel-eslint": "10.0.3",
    "babel-loader": "8.0.6",
    "babel-plugin-dynamic-import-node": "2.3.0",
    "eslint": "6.8.0",
    "eslint-config-react-app": "5.2.0",
    "eslint-plugin-flowtype": "4.6.0",
    "eslint-plugin-import": "2.20.1",
    "eslint-plugin-jsx-a11y": "6.2.3",
    "eslint-plugin-react": "7.18.0",
    "eslint-plugin-react-hooks": "2.3.0",
    "fork-ts-checker-webpack-plugin": "4.0.4",
    "gh-pages": "2.2.0",
    "husky": "4.2.3",
    "jest": "25.1.0",
    "jest-localstorage-mock": "2.4.0",
    "keyboardjs": "2.5.1",
    "lint-staged": "10.0.7",
    "markdown-loader": "5.1.0",
    "prettier": "1.19.1",
    "raf-stub": "3.0.0",
    "react": "16.12.0",
    "react-dom": "16.12.0",
    "react-frame-component": "4.1.1",
    "react-spring": "8.0.27",
    "react-test-renderer": "16.12.0",
    "rebound": "0.1.0",
    "redux-logger": "3.0.6",
    "redux-thunk": "2.3.0",
    "rimraf": "3.0.2",
    "rxjs": "6.5.4",
    "semantic-release": "17.0.3",
    "ts-jest": "25.2.0",
    "ts-loader": "6.2.1",
    "ts-node": "8.6.2",
    "typescript": "3.7.5"
  },
  "config": {
    "commitizen": {
      "path": "git-cz"
    }
  },
  "release": {
    "branches": [
      "master",
      {
        "name": "next",
        "prerelease": "rc"
      }
    ],
    "verifyConditions": [
      "@semantic-release/changelog",
      "@semantic-release/npm",
      "@semantic-release/git"
    ],
    "prepare": [
      "@semantic-release/changelog",
      "@semantic-release/npm",
      "@semantic-release/git"
    ]
  },
  "lint-staged": {
    "src/**/*.{ts,tsx}": [
      "eslint --fix",
      "git add"
    ]
  },
  "volta": {
    "node": "10.19.0",
    "yarn": "1.22.0"
  },
  "collective": {
    "type": "opencollective",
    "url": "https://opencollective.com/react-use"
  },
  "jest": {
    "preset": "ts-jest",
    "clearMocks": true,
    "coverageDirectory": "coverage",
    "testMatch": [
      "<rootDir>/tests/**/*.test.(ts|tsx)"
    ],
    "setupFiles": [
      "<rootDir>/tests/_setup.js"
    ]
  }
}<|MERGE_RESOLUTION|>--- conflicted
+++ resolved
@@ -1,10 +1,6 @@
 {
   "name": "react-use",
-<<<<<<< HEAD
   "version": "14.0.0-alpha.3",
-=======
-  "version": "13.25.1",
->>>>>>> 290c8731
   "description": "Collection of React Hooks",
   "main": "lib/index.js",
   "module": "esm/index.js",
