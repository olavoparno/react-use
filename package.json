{
  "name": "react-use",
  "version": "6.2.1",
  "description": "Collection of React Hooks",
  "main": "lib/index.js",
  "module": "esm/index.js",
  "files": [
    "lib/",
    "esm/"
  ],
  "types": "lib/index.d.ts",
  "typings": "lib/index.d.ts",
  "scripts": {
    "start": "yarn storybook",
    "test": "echo hmm...",
    "build:cjs": "tsc",
    "build:es": "tsc -m esNext --outDir esm",
    "build": "yarn build:cjs && yarn build:es",
    "clean": "rimraf lib storybook-static esm",
    "storybook": "start-storybook -p 6008",
    "storybook:build": "build-storybook",
    "storybook:upload": "gh-pages -d storybook-static",
    "storybook:clean": "rimraf storybook-static",
    "release": "semantic-release"
  },
  "author": "@streamich",
  "license": "Unlicense",
  "repository": {
    "type": "git",
    "url": "https://github.com/streamich/react-use"
  },
  "bugs": {
    "url": "https://github.com/streamich/react-use/issues"
  },
  "homepage": "https://github.com/streamich/react-use#readme",
  "dependencies": {
    "nano-css": "^5.1.0",
    "react-wait": "^0.3.0",
    "screenfull": "^4.1.0",
    "throttle-debounce": "^2.0.1",
    "ts-easing": "^0.2.0"
  },
  "devDependencies": {
<<<<<<< HEAD
=======
    "@types/react": "16.8.10",
    "keyboardjs": "2.5.1",
    "rebound": "0.1.0",
>>>>>>> 0a53a565
    "@semantic-release/changelog": "3.0.2",
    "@semantic-release/git": "7.0.8",
    "@semantic-release/npm": "5.1.4",
    "@storybook/addon-actions": "5.0.5",
    "@storybook/addon-knobs": "5.0.5",
    "@storybook/addon-notes": "5.0.5",
    "@storybook/addon-options": "5.0.5",
    "@storybook/react": "5.0.5",
    "@types/react": "16.8.8",
    "babel-core": "6.26.3",
    "fork-ts-checker-webpack-plugin": "1.0.1",
    "gh-pages": "2.0.1",
    "keyboardjs": "2.5.1",
    "markdown-loader": "5.0.0",
    "react": "16.8.4",
    "react-dom": "16.8.4",
    "react-spring": "6.1.10",
    "rebound": "0.1.0",
    "rimraf": "2.6.3",
    "rxjs": "6.4.0",
    "semantic-release": "15.13.3",
    "ts-loader": "5.3.3",
    "ts-node": "8.0.3",
    "typescript": "3.3.4000"
  },
  "peerDependencies": {
    "react": "^16.8.0",
    "react-dom": "^16.8.0"
  },
  "config": {
    "commitizen": {
      "path": "git-cz"
    }
  },
  "release": {
    "verifyConditions": [
      "@semantic-release/changelog",
      "@semantic-release/npm",
      "@semantic-release/git"
    ],
    "prepare": [
      "@semantic-release/changelog",
      "@semantic-release/npm",
      "@semantic-release/git"
    ]
  }
}<|MERGE_RESOLUTION|>--- conflicted
+++ resolved
@@ -41,12 +41,6 @@
     "ts-easing": "^0.2.0"
   },
   "devDependencies": {
-<<<<<<< HEAD
-=======
-    "@types/react": "16.8.10",
-    "keyboardjs": "2.5.1",
-    "rebound": "0.1.0",
->>>>>>> 0a53a565
     "@semantic-release/changelog": "3.0.2",
     "@semantic-release/git": "7.0.8",
     "@semantic-release/npm": "5.1.4",
@@ -55,7 +49,7 @@
     "@storybook/addon-notes": "5.0.5",
     "@storybook/addon-options": "5.0.5",
     "@storybook/react": "5.0.5",
-    "@types/react": "16.8.8",
+    "@types/react": "16.8.10",
     "babel-core": "6.26.3",
     "fork-ts-checker-webpack-plugin": "1.0.1",
     "gh-pages": "2.0.1",
