{
  "name": "react-use",
<<<<<<< HEAD
  "version": "14.0.0-alpha.3",
=======
  "version": "13.24.0",
>>>>>>> 179177a2
  "description": "Collection of React Hooks",
  "main": "lib/index.js",
  "module": "esm/index.js",
  "sideEffects": false,
  "files": [
    "lib/",
    "esm/"
  ],
  "types": "lib/index.d.ts",
  "typings": "lib/index.d.ts",
  "scripts": {
    "start": "yarn storybook",
    "test": "jest --maxWorkers 2",
    "test:watch": "jest --watch",
    "test:coverage": "jest --coverage",
    "lint": "tslint '{src,tests}/**/*.{ts,tsx}' -t verbose",
    "lint:fix": "yarn lint --fix",
    "lint:types": "tsc --noEmit",
    "build:cjs": "tsc",
    "build:es": "tsc -m esNext --outDir esm",
    "build": "yarn build:cjs && yarn build:es",
    "clean": "rimraf lib storybook-static esm",
    "storybook": "start-storybook -p 6008",
    "storybook:build": "build-storybook",
    "storybook:upload": "gh-pages -d storybook-static --git \"$(which git)\"",
    "storybook:clean": "rimraf storybook-static",
    "release": "semantic-release"
  },
  "husky": {
    "hooks": {
      "pre-commit": "yarn lint:types && lint-staged",
      "pre-push": "yarn lint && yarn clean && yarn build && yarn test"
    }
  },
  "author": "@streamich",
  "license": "Unlicense",
  "repository": {
    "type": "git",
    "url": "https://github.com/streamich/react-use"
  },
  "bugs": {
    "url": "https://github.com/streamich/react-use/issues"
  },
  "homepage": "https://github.com/streamich/react-use#readme",
  "dependencies": {
    "@types/js-cookie": "2.2.4",
    "@xobotyi/scrollbar-width": "1.8.2",
    "copy-to-clipboard": "^3.2.0",
    "fast-shallow-equal": "^1.0.0",
    "js-cookie": "^2.2.1",
    "nano-css": "^5.2.1",
    "react-fast-compare": "^2.0.4",
    "react-universal-interface": "^0.6.0",
    "resize-observer-polyfill": "^1.5.1",
    "screenfull": "^5.0.0",
    "set-harmonic-interval": "^1.0.1",
    "throttle-debounce": "^2.1.0",
    "ts-easing": "^0.2.0",
    "tslib": "^1.10.0"
  },
  "peerDependencies": {
    "react": "^16.8.0",
    "react-dom": "^16.8.0"
  },
  "devDependencies": {
    "@babel/core": "7.8.4",
    "@babel/plugin-syntax-dynamic-import": "7.8.3",
    "@babel/preset-env": "7.8.4",
    "@babel/preset-react": "7.8.3",
    "@babel/preset-typescript": "7.8.3",
    "@semantic-release/changelog": "5.0.0",
    "@semantic-release/git": "9.0.0",
    "@semantic-release/npm": "7.0.2",
    "@shopify/jest-dom-mocks": "2.8.9",
    "@storybook/addon-actions": "5.3.12",
    "@storybook/addon-knobs": "5.3.12",
    "@storybook/addon-notes": "5.3.12",
    "@storybook/addon-options": "5.3.12",
    "@storybook/react": "5.3.12",
    "@testing-library/react": "9.4.0",
    "@testing-library/react-hooks": "3.2.1",
    "@types/jest": "25.1.2",
    "@types/react": "16.9.11",
    "babel-core": "6.26.3",
    "babel-loader": "8.0.6",
    "babel-plugin-dynamic-import-node": "2.3.0",
    "fork-ts-checker-webpack-plugin": "4.0.3",
    "gh-pages": "2.2.0",
    "husky": "4.2.1",
    "jest": "25.1.0",
    "jest-localstorage-mock": "2.4.0",
    "keyboardjs": "2.5.1",
    "lint-staged": "10.0.7",
    "markdown-loader": "5.1.0",
    "prettier": "1.19.1",
    "raf-stub": "3.0.0",
    "react": "16.12.0",
    "react-dom": "16.12.0",
    "react-frame-component": "4.1.1",
    "react-spring": "8.0.27",
    "react-test-renderer": "16.12.0",
    "rebound": "0.1.0",
    "redux-logger": "3.0.6",
    "redux-thunk": "2.3.0",
    "rimraf": "3.0.2",
    "rxjs": "6.5.4",
    "semantic-release": "17.0.2",
    "ts-jest": "25.2.0",
    "ts-loader": "6.2.1",
    "ts-node": "8.6.2",
    "tslint": "6.0.0-beta1",
    "tslint-config-prettier": "1.18.0",
    "tslint-eslint-rules": "5.4.0",
    "tslint-plugin-prettier": "2.1.0",
    "tslint-react": "4.1.0",
    "typescript": "3.7.5"
  },
  "config": {
    "commitizen": {
      "path": "git-cz"
    }
  },
  "release": {
    "branches": [
      "master",
      {
        "name": "next",
        "prerelease": "rc"
      }
    ],
    "verifyConditions": [
      "@semantic-release/changelog",
      "@semantic-release/npm",
      "@semantic-release/git"
    ],
    "prepare": [
      "@semantic-release/changelog",
      "@semantic-release/npm",
      "@semantic-release/git"
    ]
  },
  "lint-staged": {
    "src/**/*.{ts,tsx}": [
      "tslint --fix -t verbose",
      "git add"
    ]
  },
  "volta": {
    "node": "10.19.0",
    "yarn": "1.22.0"
  },
  "collective": {
    "type": "opencollective",
    "url": "https://opencollective.com/react-use"
  },
  "jest": {
    "preset": "ts-jest",
    "clearMocks": true,
    "coverageDirectory": "coverage",
    "testMatch": [
      "<rootDir>/tests/**/*.test.(ts|tsx)"
    ],
    "setupFiles": [
      "<rootDir>/tests/_setup.js"
    ]
  }
}<|MERGE_RESOLUTION|>--- conflicted
+++ resolved
@@ -1,10 +1,6 @@
 {
   "name": "react-use",
-<<<<<<< HEAD
   "version": "14.0.0-alpha.3",
-=======
-  "version": "13.24.0",
->>>>>>> 179177a2
   "description": "Collection of React Hooks",
   "main": "lib/index.js",
   "module": "esm/index.js",
