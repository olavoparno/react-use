import { useState, useMemo } from 'react';
import useIsomorphicLayoutEffect from './useIsomorphicLayoutEffect';
import { isClient } from './util';

export type UseMeasureRect = Pick<
  DOMRectReadOnly,
  'x' | 'y' | 'top' | 'left' | 'right' | 'bottom' | 'height' | 'width'
>;
export type UseMeasureRef = (element: HTMLElement) => void;
export type UseMeasureResult = [UseMeasureRef, UseMeasureRect];

const defaultState: UseMeasureRect = {
<<<<<<< HEAD
  x: -1,
  y: -1,
  width: -1,
  height: -1,
  top: -1,
  left: -1,
  bottom: -1,
  right: -1,
=======
  x: 0,
  y: 0,
  width: 0,
  height: 0,
  top: 0,
  left: 0,
  bottom: 0,
  right: 0,
>>>>>>> 21e53ffc
};

const useMeasure = (): UseMeasureResult => {
  const [element, ref] = useState<HTMLElement | null>(null);
  const [rect, setRect] = useState<UseMeasureRect>(defaultState);

  const observer = useMemo(
    () =>
      new (window as any).ResizeObserver(entries => {
        if (entries[0]) {
          const { x, y, width, height, top, left, bottom, right } = entries[0].contentRect;
          setRect({ x, y, width, height, top, left, bottom, right });
        }
      }),
    []
  );

  useIsomorphicLayoutEffect(() => {
    if (!element) return;
    observer.observe(element);
    return () => {
      observer.disconnect();
    };
  }, [element]);

  return [ref, rect];
};

const useMeasureMock = () => [() => {}, defaultState];

export default (isClient && !!(window as any).ResizeObserver) ? useMeasure : useMeasureMock;<|MERGE_RESOLUTION|>--- conflicted
+++ resolved
@@ -10,16 +10,6 @@
 export type UseMeasureResult = [UseMeasureRef, UseMeasureRect];
 
 const defaultState: UseMeasureRect = {
-<<<<<<< HEAD
-  x: -1,
-  y: -1,
-  width: -1,
-  height: -1,
-  top: -1,
-  left: -1,
-  bottom: -1,
-  right: -1,
-=======
   x: 0,
   y: 0,
   width: 0,
@@ -28,7 +18,6 @@
   left: 0,
   bottom: 0,
   right: 0,
->>>>>>> 21e53ffc
 };
 
 const useMeasure = (): UseMeasureResult => {
